/*
 * This file is part of the OpenKinect Project. http://www.openkinect.org
 *
 * Copyright (c) 2010 Brandyn White (bwhite@dappervision.com)
 *                    Andrew Miller (amiller@dappervision.com)
 *
 * This code is licensed to you under the terms of the Apache License, version
 * 2.0, or, at your option, the terms of the GNU General Public License,
 * version 2.0. See the APACHE20 and GPL2 files for the text of the licenses,
 * or the following URLs:
 * http://www.apache.org/licenses/LICENSE-2.0
 * http://www.gnu.org/licenses/gpl-2.0.txt
 *
 * If you redistribute this file in source form, modified or unmodified, you
 * may:
 *   1) Leave this header intact and distribute it under the same terms,
 *      accompanying it with the APACHE20 and GPL20 files, or
 *   2) Delete the Apache 2.0 clause and accompany it with the GPL2 file, or
 *   3) Delete the GPL v2 clause and accompany it with the APACHE20 file
 * In all cases you must keep the copyright notice intact and include a copy
 * of the CONTRIB file.
 *
 * Binary distributions must follow the binary distribution requirements of
 * either License.
 */
#pragma once

#include "libfreenect.h"
#include <stdint.h>


/// If Win32, export all functions for DLL usage
#ifndef _WIN32
  #define FREENECTAPI_SYNC /**< DLLExport information for windows, set to nothing on other platforms */
#else
  /**< DLLExport information for windows, set to nothing on other platforms */
  #ifdef __cplusplus
    #define FREENECTAPI_SYNC extern "C" __declspec(dllexport)
  #else
    // this is required when building from a Win32 port of gcc without being
    // forced to compile all of the library files (.c) with g++...
    #define FREENECTAPI_SYNC __declspec(dllexport)
  #endif
#endif

#ifdef __cplusplus
extern "C" {
#endif

<<<<<<< HEAD
FREENECTAPI_SYNC int freenect_sync_get_video(void **video, uint32_t *timestamp, int index, freenect_video_format fmt);
=======
int freenect_sync_get_video_with_res(void **video, uint32_t *timestamp, int index,
        freenect_resolution res, freenect_video_format fmt);
>>>>>>> 36eae29f
/*  Synchronous video function, starts the runloop if it isn't running

    The returned buffer is valid until this function is called again, after which the buffer must not
    be used again.  Make a copy if the data is required.

    Args:
        video: Populated with a pointer to a video buffer with a size of the requested type
        timestamp: Populated with the associated timestamp
        index: Device index (0 is the first)
        res: Valid resolution
        fmt: Valid format

    Returns:
        Nonzero on error.
*/

int freenect_sync_get_video(void **video, uint32_t *timestamp, int index, freenect_video_format fmt);
/*  Does the exact same as above, but with a default resolution,
    so backwards compatibilty is maintained.
    The Resolution is kept at the default FREENECT_RESOLUTION_MEDIUM
*/

<<<<<<< HEAD
FREENECTAPI_SYNC int freenect_sync_get_depth(void **depth, uint32_t *timestamp, int index, freenect_depth_format fmt);
=======
int freenect_sync_get_depth_with_res(void **depth, uint32_t *timestamp, int index,
        freenect_resolution res, freenect_depth_format fmt);
>>>>>>> 36eae29f
/*  Synchronous depth function, starts the runloop if it isn't running

    The returned buffer is valid until this function is called again, after which the buffer must not
    be used again.  Make a copy if the data is required.

    Args:
        depth: Populated with a pointer to a depth buffer with a size of the requested type
        timestamp: Populated with the associated timestamp
        index: Device index (0 is the first)
        res: Valid resolution
        fmt: Valid format

    Returns:
        Nonzero on error.
*/

<<<<<<< HEAD
FREENECTAPI_SYNC int freenect_sync_set_tilt_degs(int angle, int index);
=======
int freenect_sync_get_depth(void **depth, uint32_t *timestamp, int index, freenect_depth_format fmt);
/*  Again, a wrapper function to keep backward compatibility.
    The Resolution is kept at the default FREENECT_RESOLUTION_MEDIUM

*/

int freenect_sync_set_tilt_degs(int angle, int index);
>>>>>>> 36eae29f
/*  Tilt function, starts the runloop if it isn't running

    Args:
        angle: Set the angle to tilt the device
		    index: Device index (0 is the first)

    Returns:
        Nonzero on error.
*/

FREENECTAPI_SYNC int freenect_sync_get_tilt_state(freenect_raw_tilt_state **state, int index);
/*  Tilt state function, starts the runloop if it isn't running

    Args:
        state: Populated with an updated tilt state pointer
		    index: Device index (0 is the first)

    Returns:
        Nonzero on error.
*/

FREENECTAPI_SYNC int freenect_sync_set_led(freenect_led_options led, int index);
/*  Led function, starts the runloop if it isn't running

    Args:
        led: The LED state to set the device to
		    index: Device index (0 is the first)

    Returns:
        Nonzero on error.
*/

FREENECTAPI_SYNC int freenect_sync_camera_to_world(int cx, int cy, int wz, double* wx, double* wy, int index);
/*  Camera to world mapping, starts the runloop if it isn't running

    Wraps libfreenect_registration.h function of same name.
*/

FREENECTAPI_SYNC void freenect_sync_stop(void);
#ifdef __cplusplus
}
#endif<|MERGE_RESOLUTION|>--- conflicted
+++ resolved
@@ -47,12 +47,8 @@
 extern "C" {
 #endif
 
-<<<<<<< HEAD
-FREENECTAPI_SYNC int freenect_sync_get_video(void **video, uint32_t *timestamp, int index, freenect_video_format fmt);
-=======
-int freenect_sync_get_video_with_res(void **video, uint32_t *timestamp, int index,
+FREENECTAPI_SYNC int freenect_sync_get_video_with_res(void **video, uint32_t *timestamp, int index,
         freenect_resolution res, freenect_video_format fmt);
->>>>>>> 36eae29f
 /*  Synchronous video function, starts the runloop if it isn't running
 
     The returned buffer is valid until this function is called again, after which the buffer must not
@@ -75,12 +71,8 @@
     The Resolution is kept at the default FREENECT_RESOLUTION_MEDIUM
 */
 
-<<<<<<< HEAD
-FREENECTAPI_SYNC int freenect_sync_get_depth(void **depth, uint32_t *timestamp, int index, freenect_depth_format fmt);
-=======
-int freenect_sync_get_depth_with_res(void **depth, uint32_t *timestamp, int index,
+FREENECTAPI_SYNC int freenect_sync_get_depth_with_res(void **depth, uint32_t *timestamp, int index,
         freenect_resolution res, freenect_depth_format fmt);
->>>>>>> 36eae29f
 /*  Synchronous depth function, starts the runloop if it isn't running
 
     The returned buffer is valid until this function is called again, after which the buffer must not
@@ -97,17 +89,13 @@
         Nonzero on error.
 */
 
-<<<<<<< HEAD
-FREENECTAPI_SYNC int freenect_sync_set_tilt_degs(int angle, int index);
-=======
 int freenect_sync_get_depth(void **depth, uint32_t *timestamp, int index, freenect_depth_format fmt);
 /*  Again, a wrapper function to keep backward compatibility.
     The Resolution is kept at the default FREENECT_RESOLUTION_MEDIUM
 
 */
 
-int freenect_sync_set_tilt_degs(int angle, int index);
->>>>>>> 36eae29f
+FREENECTAPI_SYNC int freenect_sync_set_tilt_degs(int angle, int index);
 /*  Tilt function, starts the runloop if it isn't running
 
     Args:
