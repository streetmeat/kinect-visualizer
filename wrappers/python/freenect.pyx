--- conflicted
+++ resolved
@@ -282,11 +282,7 @@
     # to both but haven't wrapped the python API for selecting subdevices yet.
     # Also, we don't support audio in the python wrapper yet, so no sense claiming
     # the device.
-<<<<<<< HEAD
-    freenect_select_subdevices(ctx, int(FREENECT_DEVICE_MOTOR | FREENECT_DEVICE_CAMERA))
-=======
     freenect_select_subdevices(ctx, <freenect_device_flags> (FREENECT_DEVICE_MOTOR | FREENECT_DEVICE_CAMERA))
->>>>>>> 2c8f4625
     cdef CtxPtr ctx_out
     ctx_out = CtxPtr()
     ctx_out._ptr = ctx
@@ -487,11 +483,7 @@
     if out:
         error_open_device()
         return
-<<<<<<< HEAD
     if format in [DEPTH_11BIT, DEPTH_10BIT, DEPTH_MM, DEPTH_REGISTERED]:
-=======
-    if format in (DEPTH_11BIT, DEPTH_10BIT, DEPTH_MM, DEPTH_REGISTERED):
->>>>>>> 2c8f4625
         dims[0], dims[1]  = 480, 640
         return PyArray_SimpleNewFromData(2, dims, npc.NPY_UINT16, data), timestamp
     else:
